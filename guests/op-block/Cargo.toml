--- conflicted
+++ resolved
@@ -6,16 +6,11 @@
 [workspace]
 
 [dependencies]
-<<<<<<< HEAD
 k256 = { version = "=0.13.1", features = [
   "std",
   "ecdsa",
 ], default_features = false }
-risc0-zkvm = { version = "0.17", default-features = false, features = ['std'] }
-=======
-k256 = { version = "=0.13.1", features = ["std", "ecdsa"], default_features = false }
 risc0-zkvm = { version = "0.18", default-features = false, features = ['std'] }
->>>>>>> 78880e5f
 zeth-lib = { path = "../../lib", default-features = false }
 
 [patch.crates-io]
