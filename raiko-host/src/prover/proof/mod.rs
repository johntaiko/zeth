--- conflicted
+++ resolved
@@ -1,7 +1,4 @@
 //! Generate different proofs for the taiko protocol.
-<<<<<<< HEAD
-use zeth_lib::input::GuestOutput;
-=======
 use zeth_lib::{
     input::{GuestInput, GuestOutput},
     EthereumTxEssence,
@@ -10,12 +7,6 @@
 use crate::prover::{
     context::Context,
     request::{ProofRequest, SgxResponse},
-};
->>>>>>> ebcfdd4f
-
-use crate::prover::{
-    context::Context,
-    request::{ProofRequest, Risc0Instance, SgxResponse},
 };
 
 #[allow(dead_code)]
@@ -81,20 +72,12 @@
     };
 
     use super::*;
-<<<<<<< HEAD
-    use crate::prover::request::Risc0Response;
-=======
     use crate::prover::request::{Risc0ProofParams, Risc0Response};
->>>>>>> ebcfdd4f
     pub async fn execute_risc0(
         input: GuestInput<EthereumTxEssence>,
         output: GuestOutput,
         ctx: &Context,
-<<<<<<< HEAD
-        req: &Risc0Instance,
-=======
         req: &Risc0ProofParams,
->>>>>>> ebcfdd4f
     ) -> Result<Risc0Response, String> {
         Err("Feature not risc0 is enabled".to_string())
     }
