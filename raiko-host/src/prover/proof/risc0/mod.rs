--- conflicted
+++ resolved
@@ -2,16 +2,17 @@
     env, fs,
     path::{Path, PathBuf},
 };
+use std::{
+    env, fs,
+    path::{Path, PathBuf},
+};
 
 use hex::ToHex;
+use risc0_guest::{RISC0_METHODS_ELF, RISC0_METHODS_ID};
 use risc0_guest::{RISC0_METHODS_ELF, RISC0_METHODS_ID};
 use serde::{Deserialize, Serialize};
 use tracing::info as traicing_info;
 use zeth_lib::{
-<<<<<<< HEAD
-    consts::TKO_MAINNET_CHAIN_SPEC,
-=======
->>>>>>> ebcfdd4f
     input::{GuestInput, GuestOutput},
     EthereumTxEssence,
 };
@@ -20,11 +21,7 @@
     consts::*,
     context::Context,
     proof::risc0::snarks::verify_groth16_snark,
-<<<<<<< HEAD
-    request::{ProofInstance, ProofRequest, Risc0Instance, Risc0Response},
-=======
     request::{ProofRequest, ProofType, Risc0ProofParams, Risc0Response},
->>>>>>> ebcfdd4f
     utils::guest_executable_path,
 };
 
