[workspace]
members = ["guests", "host", "lib", "primitives"]

# Always optimize; building and running the guest takes much longer without optimization.
[profile.dev]
opt-level = 3

[profile.dev.build-override]
opt-level = 3

[profile.release]
debug = 1
lto = true

[profile.release.build-override]
opt-level = 3

<<<<<<< HEAD
[patch.crates-io]
# use optimized risc0 circuit
crypto-bigint = { git = "https://github.com/risc0/RustCrypto-crypto-bigint", tag = "v0.5.2-risc0" }
k256 = { git = "https://github.com/risc0/RustCrypto-elliptic-curves", tag = "k256/v0.13.1-risc0" }
sha2 = { git = "https://github.com/risc0/RustCrypto-hashes", tag = "sha2/v0.10.6-risc0" }
revm = { git = "https://github.com/johntaiko/revm", branch = "feat/taiko" }
revm-primitives = { git = "https://github.com/johntaiko/revm", branch = "feat/taiko" }
revm-interpreter = { git = "https://github.com/johntaiko/revm", branch = "feat/taiko" }
revm-precompile = { git = "https://github.com/johntaiko/revm", branch = "feat/taiko" }


=======
>>>>>>> 202222a0
[workspace.dependencies]
bonsai-sdk = "0.4"
risc0-build = "0.18"
risc0-zkvm = { version = "0.18", default-features = false }<|MERGE_RESOLUTION|>--- conflicted
+++ resolved
@@ -15,7 +15,6 @@
 [profile.release.build-override]
 opt-level = 3
 
-<<<<<<< HEAD
 [patch.crates-io]
 # use optimized risc0 circuit
 crypto-bigint = { git = "https://github.com/risc0/RustCrypto-crypto-bigint", tag = "v0.5.2-risc0" }
@@ -27,8 +26,6 @@
 revm-precompile = { git = "https://github.com/johntaiko/revm", branch = "feat/taiko" }
 
 
-=======
->>>>>>> 202222a0
 [workspace.dependencies]
 bonsai-sdk = "0.4"
 risc0-build = "0.18"
