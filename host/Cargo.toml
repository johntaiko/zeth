--- conflicted
+++ resolved
@@ -13,16 +13,7 @@
 ethers-core = { version = "2.0", features = ["optimism"] }
 hex = "0.4.3"
 log = "0.4"
-<<<<<<< HEAD
-revm = { version = "3.3", default-features = false, features = [
-  "std",
-  "serde",
-  "optional_no_base_fee",
-  "optional_balance_check",
-] }
-=======
 revm = { workspace = true }
->>>>>>> 78880e5f
 risc0-zkvm = { workspace = true, features = ["prove", "profiler"] }
 serde = "1.0"
 tempfile = "3.6"
